<?xml version="1.0" encoding="UTF-8" standalone="no"?>
<component id="org.knime.base" version="2">
    <resource path="META-INF/MANIFEST.MF">
        <filter id="924844039">
            <message_arguments>
<<<<<<< HEAD
                <message_argument value="2.9.2"/>
                <message_argument value="2.9.1"/>
=======
                <message_argument value="2.8.1"/>
                <message_argument value="2.8.0"/>
            </message_arguments>
        </filter>
    </resource>
    <resource path="META-INF/MANIFEST.MF" type="org.knime.base.node.mine.regression.logistic.predict.LogRegPredictor">
        <filter id="305324134">
            <message_arguments>
                <message_argument value="org.knime.base.node.mine.regression.logistic.predict.LogRegPredictor"/>
                <message_argument value="org.knime.base_2.8.2"/>
            </message_arguments>
        </filter>
        <filter id="305324134">
            <message_arguments>
                <message_argument value="org.knime.base.node.mine.regression.logistic.predict.LogRegPredictor"/>
                <message_argument value="org.knime.base_2.9.0"/>
            </message_arguments>
        </filter>
    </resource>
    <resource path="META-INF/MANIFEST.MF" type="org.knime.base.node.mine.regression.logistic.predict.PPMatrix">
        <filter id="305324134">
            <message_arguments>
                <message_argument value="org.knime.base.node.mine.regression.logistic.predict.PPMatrix"/>
                <message_argument value="org.knime.base_2.8.2"/>
            </message_arguments>
        </filter>
        <filter id="305324134">
            <message_arguments>
                <message_argument value="org.knime.base.node.mine.regression.logistic.predict.PPMatrix"/>
                <message_argument value="org.knime.base_2.9.0"/>
            </message_arguments>
        </filter>
    </resource>
    <resource path="META-INF/MANIFEST.MF" type="org.knime.core.node.NodePersistorVersion1xx">
        <filter comment="changes to non-api persistor code" id="305422471">
            <message_arguments>
                <message_argument value="org.knime.core.node.NodePersistorVersion1xx"/>
                <message_argument value="org.knime.base_2.8.2"/>
            </message_arguments>
        </filter>
    </resource>
    <resource path="META-INF/MANIFEST.MF" type="org.knime.core.node.NodePersistorVersion200">
        <filter comment="persistor code rewrite - not meant as public api" id="305422471">
            <message_arguments>
                <message_argument value="org.knime.core.node.NodePersistorVersion200"/>
                <message_argument value="org.knime.base_2.8.2"/>
            </message_arguments>
        </filter>
    </resource>
    <resource path="META-INF/MANIFEST.MF" type="org.knime.core.node.interactive.DefaultWebViewTemplate">
        <filter id="305422471">
            <message_arguments>
                <message_argument value="org.knime.core.node.interactive.DefaultWebViewTemplate"/>
                <message_argument value="org.knime.base_2.8.2"/>
            </message_arguments>
        </filter>
    </resource>
    <resource path="META-INF/MANIFEST.MF" type="org.knime.core.node.interactive.InteractiveWebNode">
        <filter id="305422471">
            <message_arguments>
                <message_argument value="org.knime.core.node.interactive.InteractiveWebNode"/>
                <message_argument value="org.knime.base_2.8.2"/>
            </message_arguments>
        </filter>
    </resource>
    <resource path="META-INF/MANIFEST.MF" type="org.knime.core.node.interactive.InteractiveWebNodeFactoryExtension">
        <filter id="305422471">
            <message_arguments>
                <message_argument value="org.knime.core.node.interactive.InteractiveWebNodeFactoryExtension"/>
                <message_argument value="org.knime.base_2.8.2"/>
            </message_arguments>
        </filter>
    </resource>
    <resource path="META-INF/MANIFEST.MF" type="org.knime.core.node.interactive.InteractiveWebNodeView">
        <filter id="305422471">
            <message_arguments>
                <message_argument value="org.knime.core.node.interactive.InteractiveWebNodeView"/>
                <message_argument value="org.knime.base_2.8.2"/>
            </message_arguments>
        </filter>
    </resource>
    <resource path="META-INF/MANIFEST.MF" type="org.knime.core.node.interactive.JSONViewContent">
        <filter id="305422471">
            <message_arguments>
                <message_argument value="org.knime.core.node.interactive.JSONViewContent"/>
                <message_argument value="org.knime.base_2.8.2"/>
            </message_arguments>
        </filter>
    </resource>
    <resource path="META-INF/MANIFEST.MF" type="org.knime.core.node.interactive.QuickFormNode">
        <filter id="305422471">
            <message_arguments>
                <message_argument value="org.knime.core.node.interactive.QuickFormNode"/>
                <message_argument value="org.knime.base_2.8.2"/>
            </message_arguments>
        </filter>
    </resource>
    <resource path="META-INF/MANIFEST.MF" type="org.knime.core.node.interactive.WebDependency">
        <filter id="305422471">
            <message_arguments>
                <message_argument value="org.knime.core.node.interactive.WebDependency"/>
                <message_argument value="org.knime.base_2.8.2"/>
            </message_arguments>
        </filter>
    </resource>
    <resource path="META-INF/MANIFEST.MF" type="org.knime.core.node.interactive.WebResourceLocator">
        <filter id="305422471">
            <message_arguments>
                <message_argument value="org.knime.core.node.interactive.WebResourceLocator"/>
                <message_argument value="org.knime.base_2.8.2"/>
            </message_arguments>
        </filter>
    </resource>
    <resource path="META-INF/MANIFEST.MF" type="org.knime.core.node.interactive.WebViewContent">
        <filter id="305422471">
            <message_arguments>
                <message_argument value="org.knime.core.node.interactive.WebViewContent"/>
                <message_argument value="org.knime.base_2.8.2"/>
            </message_arguments>
        </filter>
    </resource>
    <resource path="META-INF/MANIFEST.MF" type="org.knime.core.node.interactive.WebViewTemplate">
        <filter id="305422471">
            <message_arguments>
                <message_argument value="org.knime.core.node.interactive.WebViewTemplate"/>
                <message_argument value="org.knime.base_2.8.2"/>
            </message_arguments>
        </filter>
    </resource>
    <resource path="META-INF/MANIFEST.MF" type="org.knime.core.node.workflow.ObsoleteMetaNodeWorkflowPersistorVersion1xx">
        <filter comment="persistor changes - no API" id="305422471">
            <message_arguments>
                <message_argument value="org.knime.core.node.workflow.ObsoleteMetaNodeWorkflowPersistorVersion1xx"/>
                <message_argument value="org.knime.base_2.9.0"/>
            </message_arguments>
        </filter>
    </resource>
    <resource path="META-INF/MANIFEST.MF" type="org.knime.core.node.workflow.SingleNodeContainerPersistorVersion1xx">
        <filter comment="changes to non-api persistor code" id="305422471">
            <message_arguments>
                <message_argument value="org.knime.core.node.workflow.SingleNodeContainerPersistorVersion1xx"/>
                <message_argument value="org.knime.base_2.8.2"/>
            </message_arguments>
        </filter>
    </resource>
    <resource path="META-INF/MANIFEST.MF" type="org.knime.core.node.workflow.SingleNodeContainerPersistorVersion200">
        <filter comment="persistor code rewrite - not meant as public api" id="305422471">
            <message_arguments>
                <message_argument value="org.knime.core.node.workflow.SingleNodeContainerPersistorVersion200"/>
                <message_argument value="org.knime.base_2.8.2"/>
            </message_arguments>
        </filter>
    </resource>
    <resource path="META-INF/MANIFEST.MF" type="org.knime.core.node.workflow.WorkflowPersistorVersion1xx">
        <filter comment="persistor changes - no API" id="305422471">
            <message_arguments>
                <message_argument value="org.knime.core.node.workflow.WorkflowPersistorVersion1xx"/>
                <message_argument value="org.knime.base_2.9.0"/>
            </message_arguments>
        </filter>
    </resource>
    <resource path="META-INF/MANIFEST.MF" type="org.knime.core.node.workflow.WorkflowPersistorVersion200">
        <filter comment="persistor code rewrite - not meant as public api" id="305422471">
            <message_arguments>
                <message_argument value="org.knime.core.node.workflow.WorkflowPersistorVersion200"/>
                <message_argument value="org.knime.base_2.8.2"/>
            </message_arguments>
        </filter>
    </resource>
    <resource path="src/org/knime/base/data/aggregation/AggregationMethod.java" type="org.knime.base.data.aggregation.AggregationMethod">
        <filter id="403767336">
            <message_arguments>
                <message_argument value="org.knime.base.data.aggregation.AggregationMethod"/>
                <message_argument value="ASC_NAME_COMPARATOR"/>
            </message_arguments>
        </filter>
    </resource>
    <resource path="src/org/knime/base/node/flowvariable/tablerowtovariable/TableToVariableNodeDialog.java" type="org.knime.base.node.flowvariable.tablerowtovariable.TableToVariableNodeDialog">
        <filter comment="no api" id="338792546">
            <message_arguments>
                <message_argument value="org.knime.base.node.flowvariable.tablerowtovariable.TableToVariableNodeDialog"/>
                <message_argument value="getReplaceDouble()"/>
            </message_arguments>
        </filter>
        <filter comment="no api" id="338792546">
            <message_arguments>
                <message_argument value="org.knime.base.node.flowvariable.tablerowtovariable.TableToVariableNodeDialog"/>
                <message_argument value="getReplaceInteger()"/>
            </message_arguments>
        </filter>
        <filter comment="no api" id="338792546">
            <message_arguments>
                <message_argument value="org.knime.base.node.flowvariable.tablerowtovariable.TableToVariableNodeDialog"/>
                <message_argument value="getReplaceString()"/>
            </message_arguments>
        </filter>
        <filter comment="no api" id="421572723">
            <message_arguments>
                <message_argument value="org.knime.base.node.flowvariable.tablerowtovariable.TableToVariableNodeDialog"/>
                <message_argument value="getOnMissing()"/>
            </message_arguments>
        </filter>
    </resource>
    <resource path="src/org/knime/base/node/mine/decisiontree2/model/DecisionTreeNodeSplit.java" type="org.knime.base.node.mine.decisiontree2.model.DecisionTreeNodeSplit">
        <filter id="336695337">
            <message_arguments>
                <message_argument value="org.knime.base.node.mine.decisiontree2.model.DecisionTreeNodeSplit"/>
                <message_argument value="getWinnerNode(DataCell, DataRow, DataTableSpec)"/>
            </message_arguments>
        </filter>
    </resource>
    <resource path="src/org/knime/base/node/preproc/columnTrans/Many2OneColNodeModel.java" type="org.knime.base.node.preproc.columnTrans.Many2OneColNodeModel">
        <filter id="338886760">
            <message_arguments>
                <message_argument value="org.knime.base.node.preproc.columnTrans.Many2OneColNodeModel.IncludeMethod"/>
                <message_argument value="org.knime.base_2.8.0"/>
            </message_arguments>
        </filter>
    </resource>
    <resource path="src/org/knime/base/node/preproc/filter/hilite/collector/InteractiveHiLiteCollectorNodeModel.java" type="org.knime.base.node.preproc.filter.hilite.collector.InteractiveHiLiteCollectorNodeModel">
        <filter id="338792546">
            <message_arguments>
                <message_argument value="org.knime.base.node.preproc.filter.hilite.collector.InteractiveHiLiteCollectorNodeModel"/>
                <message_argument value="createViewContent()"/>
            </message_arguments>
        </filter>
        <filter id="338792546">
            <message_arguments>
                <message_argument value="org.knime.base.node.preproc.filter.hilite.collector.InteractiveHiLiteCollectorNodeModel"/>
                <message_argument value="loadViewContent(InteractiveHiLiteCollectorViewContent)"/>
            </message_arguments>
        </filter>
    </resource>
    <resource path="src/org/knime/base/node/preproc/filter/row/RowFilterNodeModel.java" type="org.knime.base.node.preproc.filter.row.RowFilterNodeModel">
        <filter comment="switch to PMML 4.1 (bug 3481), including rename of package pmml40 to pmml" id="571519004">
            <message_arguments>
                <message_argument value="org.knime.base.node.preproc.filter.row.RowFilterNodeModel.createStreamableOperator(PartitionInfo, PortObjectSpec[])"/>
                <message_argument value="StreamableOperator"/>
            </message_arguments>
        </filter>
        <filter id="642777099">
            <message_arguments>
                <message_argument value="NodeModel"/>
                <message_argument value="RowFilterNodeModel"/>
                <message_argument value="createStreamableOperator(PartitionInfo, PortObjectSpec[])"/>
            </message_arguments>
        </filter>
        <filter id="642777099">
            <message_arguments>
                <message_argument value="NodeModel"/>
                <message_argument value="RowFilterNodeModel"/>
                <message_argument value="getInputPortRoles()"/>
            </message_arguments>
        </filter>
        <filter id="642777099">
            <message_arguments>
                <message_argument value="NodeModel"/>
                <message_argument value="RowFilterNodeModel"/>
                <message_argument value="getOutputPortRoles()"/>
            </message_arguments>
        </filter>
    </resource>
    <resource path="src/org/knime/base/node/preproc/joiner/Joiner2Settings.java" type="org.knime.base.node.preproc.joiner.Joiner2Settings">
        <filter id="338792546">
            <message_arguments>
                <message_argument value="org.knime.base.node.preproc.joiner.Joiner2Settings"/>
                <message_argument value="supportsDuplicateColumnSuffix()"/>
>>>>>>> 2dea9de3
            </message_arguments>
        </filter>
    </resource>
    <resource path="src/org/knime/base/node/preproc/rename/RenameNodeFactory.java" type="org.knime.base.node.preproc.rename.RenameNodeFactory">
        <filter comment="no api" id="337768515">
            <message_arguments>
                <message_argument value="org.knime.base.node.preproc.rename.RenameNodeFactory"/>
            </message_arguments>
        </filter>
        <filter comment="no api" id="1143996420">
            <message_arguments>
                <message_argument value="createNodeDialogPane()"/>
            </message_arguments>
        </filter>
        <filter comment="no api" id="1143996420">
            <message_arguments>
                <message_argument value="createNodeModel()"/>
            </message_arguments>
        </filter>
        <filter comment="no api" id="1143996420">
            <message_arguments>
                <message_argument value="createNodeView(int, RenameNodeModel)"/>
            </message_arguments>
        </filter>
    </resource>
</component><|MERGE_RESOLUTION|>--- conflicted
+++ resolved
@@ -1,12 +1,20 @@
 <?xml version="1.0" encoding="UTF-8" standalone="no"?>
 <component id="org.knime.base" version="2">
     <resource path="META-INF/MANIFEST.MF">
+        <filter comment="persistor code rewrite - not meant as public api" id="923795461">
+            <message_arguments>
+                <message_argument value="2.9.0"/>
+                <message_argument value="2.8.2"/>
+            </message_arguments>
+        </filter>
+        <filter comment="no api" id="923795461">
+            <message_arguments>
+                <message_argument value="2.9.0"/>
+                <message_argument value="2.9.0"/>
+            </message_arguments>
+        </filter>
         <filter id="924844039">
             <message_arguments>
-<<<<<<< HEAD
-                <message_argument value="2.9.2"/>
-                <message_argument value="2.9.1"/>
-=======
                 <message_argument value="2.8.1"/>
                 <message_argument value="2.8.0"/>
             </message_arguments>
@@ -274,7 +282,6 @@
             <message_arguments>
                 <message_argument value="org.knime.base.node.preproc.joiner.Joiner2Settings"/>
                 <message_argument value="supportsDuplicateColumnSuffix()"/>
->>>>>>> 2dea9de3
             </message_arguments>
         </filter>
     </resource>
