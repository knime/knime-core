--- conflicted
+++ resolved
@@ -3,7 +3,7 @@
  * This source code, its documentation and all appendant files
  * are protected by copyright law. All rights reserved.
  *
- * Copyright, 2003 - 2007
+ * Copyright, 2003 - 2008
  * University of Konstanz, Germany
  * Chair for Bioinformatics and Information Mining (Prof. M. Berthold)
  * and KNIME GmbH, Konstanz, Germany
@@ -22,7 +22,10 @@
 package org.knime.base.node.io.filereader;
 
 import java.io.IOException;
+import java.lang.ref.WeakReference;
 import java.util.Arrays;
+import java.util.HashMap;
+import java.util.LinkedList;
 import java.util.Set;
 
 import org.knime.core.data.DataCell;
@@ -38,38 +41,40 @@
 import org.knime.core.node.ExecutionContext;
 import org.knime.core.node.NodeLogger;
 
-
 /**
  * Implements a {@link DataTable} that reads data from an ASCII file.
- * 
+ *
  * To instantiate this table you need to specify {@link FileReaderSettings} and
- * a {@link org.knime.core.data.DataTableSpec}. File reader settings
- * define from where and how to read the data, the table spec specifies the
- * structure of the table to create.
- * 
+ * a {@link org.knime.core.data.DataTableSpec}. File reader settings define
+ * from where and how to read the data, the table spec specifies the structure
+ * of the table to create.
+ *
  * @author Peter Ohl, University of Konstanz
  */
 public class FileTable implements DataTable {
 
     /** The node logger for this class. */
-    private static final NodeLogger LOGGER = NodeLogger
-            .getLogger(FileTable.class);
+    private static final NodeLogger LOGGER =
+            NodeLogger.getLogger(FileTable.class);
 
     // the spec of the structure of the table
     private final DataTableSpec m_tableSpec;
 
     // the settings for the file reader and tokenizer
     private final FileReaderSettings m_frSettings;
-    
+
     // the execution context to which the progress is reported
     private final ExecutionContext m_exec;
 
     private final boolean[] m_skipColums;
-    
+
+    // list of all iterators to close the source, when the table is disposed of
+    private final LinkedList<WeakReference<FileRowIterator>> m_iterators;
+
     /**
      * Creates a new file table with the structure defined in tableSpec and
      * using the settings in frSettings when the file is read.
-     * 
+     *
      * @param tableSpec a table spec defining the structure of the table to
      *            create
      * @param frSettings FileReaderSettings specifying the wheres and hows for
@@ -77,16 +82,16 @@
      * @param exec the execution context the progress is reported to; if null,
      *            no progress is reported
      */
-    public FileTable(final DataTableSpec tableSpec, 
+    public FileTable(final DataTableSpec tableSpec,
             final FileReaderSettings frSettings, final ExecutionContext exec) {
-        this(tableSpec, frSettings, createFalseArray(tableSpec.getNumColumns()),
-                exec);
-    }
-    
+        this(tableSpec, frSettings,
+                createFalseArray(tableSpec.getNumColumns()), exec);
+    }
+
     /**
      * Creates a new file table with the structure defined in tableSpec and
      * using the settings in frSettings when the file is read.
-     * 
+     *
      * @param tableSpec a table spec defining the structure of the table to
      *            create
      * @param frSettings FileReaderSettings specifying the wheres and hows for
@@ -99,8 +104,8 @@
      * @param exec the execution context the progress is reported to; if null,
      *            no progress is reported
      */
-    public FileTable(final DataTableSpec tableSpec, 
-            final FileReaderSettings frSettings, final boolean[] skipColumns, 
+    public FileTable(final DataTableSpec tableSpec,
+            final FileReaderSettings frSettings, final boolean[] skipColumns,
             final ExecutionContext exec) {
 
         if ((tableSpec == null) || (frSettings == null)) {
@@ -122,6 +127,7 @@
                     + "include is different from the number of columns in the"
                     + " table spec.");
         }
+        m_iterators = new LinkedList<WeakReference<FileRowIterator>>();
         m_tableSpec = tableSpec;
         m_frSettings = frSettings;
         m_skipColums = skipColumns;
@@ -129,19 +135,54 @@
 
     }
 
+    /**
+     * {@inheritDoc}
+     */
+    @Override
+    protected void finalize() throws Throwable {
+        dispose();
+        super.finalize();
+    }
+
+    /**
+     * Call this before releasing the last reference to this table and all its
+     * iterators. It closes the underlying source for all iterators. Especially
+     * if an iterator didn't run to the end of the table, it is required to call
+     * this method. Otherwise the file handle is not released until the garbage
+     * collector cleans up. A call to <code>next()</code> of any iterator
+     * after disposing of the iterator has undefined behavior.
+     */
+    public void dispose() {
+        synchronized (m_iterators) {
+            for (WeakReference<FileRowIterator> w : m_iterators) {
+                FileRowIterator i = w.get();
+                if (i != null) {
+                    i.dispose();
+                }
+            }
+            m_iterators.clear();
+        }
+    }
+
     private static boolean[] createFalseArray(final int length) {
         boolean[] result = new boolean[length];
         Arrays.fill(result, false);
         return result;
     }
-    
+
     /**
      * {@inheritDoc}
      */
     public FileRowIterator iterator() {
         try {
-            return new FileRowIterator(m_frSettings, m_tableSpec, m_skipColums,
-                    m_exec);
+            synchronized (m_iterators) {
+                FileRowIterator i =
+                        new FileRowIterator(m_frSettings, m_tableSpec,
+                                m_skipColums, m_exec);
+                m_iterators.add(new WeakReference<FileRowIterator>(i));
+                return i;
+
+            }
         } catch (IOException ioe) {
             LOGGER.error("I/O Error occurred while trying to open a stream"
                     + " to '" + m_frSettings.getDataFileLocation().toString()
@@ -161,10 +202,10 @@
      * Method to check consistency and completeness of the current settings. It
      * will return a {@link SettingsStatus} object which contains info, warning
      * and error messages. Or if the settings are alright it will return null.
-     * 
-     * @param openDataFile tells wether or not this method should try to access
+     *
+     * @param openDataFile tells whether or not this method should try to access
      *            the data file. This will - if set <code>true</code> - verify
-     *            the accessability of the data.
+     *            the accessibility of the data.
      * @return a SettingsStatus object containing info, warning and error
      *         messages, or <code>null</code> if no messages were generated
      *         (i.e. all settings are just fine)
@@ -180,9 +221,9 @@
 
     /**
      * Adds its status messages to a passed status object.
-     * 
+     *
      * @param status the object to add messages to - if any.
-     * @param openDataFile specifies if we should check the accessability of the
+     * @param openDataFile specifies if we should check the accessibility of the
      *            data file.
      */
 
@@ -213,6 +254,9 @@
         if (tableSpec.getNumColumns() < 1) {
             status.addError("Number of columns must be greater than zero.");
         }
+
+        // hash map for faster column name uniqueness checking
+        HashMap<String, Integer> colNames = new HashMap<String, Integer>();
 
         // we need a column spec for each column - and if set we need types,
         // names, and if possible values are set they must not be null.
@@ -242,16 +286,11 @@
                             + "' is not set.");
                 } else {
                     // make sure it's unique
-                    for (int n = 0; n < tableSpec.getNumColumns(); n++) {
-                        if (n == c) {
-                            // if our own column has the same name that's okay
-                            continue;
-                        }
-                        if (tableSpec.getColumnSpec(n).getName().equals(cName)) {
-                            status.addError("Column with index '" + c
-                                    + "' has the same name assigned as "
-                                    + "column '" + n + "' ('" + cName + "').");
-                        }
+                    Integer sameCol = colNames.put(cName, c);
+                    if (sameCol != null) {
+                        status.addError("Column with index " + c
+                                + " has the same name as column " + sameCol
+                                + " ('" + cName + "').");
                     }
                 }
 
@@ -269,11 +308,9 @@
                     // if set they must be not null
                     for (DataCell v : values) {
                         if (v == null) {
-                            status
-                                    .addError("One of the possible values set for"
-                                            + " the column with index '"
-                                            + c
-                                            + "' is" + " null.");
+                            status.addError("One of the possible values set"
+                                    + " for the column with index '" + c
+                                    + "' is" + " null.");
                             // adding this message once for each col is enough
                             break;
                         }
@@ -288,8 +325,8 @@
      * Returns a string summary for this table which is the entire table
      * content. Note, this call might be time consuming since this method
      * iterates over the table to retrieve all data.
-     * 
-     * @see java.lang.Object#toString()
+     *
+     * {@inheritDoc}
      */
     @Override
     public String toString() {
@@ -304,18 +341,11 @@
         result.append(sprintDataCell(" ", colLength));
         // "<ColName>[Type]"
         for (int i = 0; i < m_tableSpec.getNumColumns(); i++) {
-<<<<<<< HEAD
-            if (m_tableSpec.getColumnSpec(i).getType().equals(StringCell.TYPE)) {
-                result.append(sprintDataCell(new StringCell(m_tableSpec
-                        .getColumnSpec(i).getName().toString()
-                        + "[Str]"), colLength));
-=======
             if (m_tableSpec.getColumnSpec(i).getType().equals(
                     StringCell.TYPE)) {
                 result.append(sprintDataCell(
                         m_tableSpec.getColumnSpec(i).getName().toString()
                         + "[Str]", colLength));
->>>>>>> e116f9a6
             } else if (m_tableSpec.getColumnSpec(i).getType().equals(
                     IntCell.TYPE)) {
                 result.append(sprintDataCell(
