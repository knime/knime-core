--- conflicted
+++ resolved
@@ -345,14 +345,9 @@
                     int y = -1;
                     DotInfo dot;
                     int x = (int)getXAxis().getCoordinate()
-<<<<<<< HEAD
-                    .calculateMappedValue(array.getRow(row).getKey()
-                            .getId(), width, true);
-=======
                     .calculateMappedValue(new StringCell(
                             array.getRow(row).getKey()
                             .getString()), width, true);
->>>>>>> e116f9a6
                     if (!cell.isMissing()) {
                         y = (int)getYAxis().getCoordinate()
                         .calculateMappedValue(cell, height, true);
@@ -496,4 +491,7 @@
         }
         return interpolated;
     }
+    
+    
+    
 }