--- conflicted
+++ resolved
@@ -2,11 +2,7 @@
 <feature
       id="org.knime.features.core"
       label="KNIME AP Core feature"
-<<<<<<< HEAD
-      version="5.6.1.qualifier"
-=======
       version="5.7.0.qualifier"
->>>>>>> 94d4cb68
       provider-name="KNIME AG, Zurich, Switzerland">
 
    <description>
