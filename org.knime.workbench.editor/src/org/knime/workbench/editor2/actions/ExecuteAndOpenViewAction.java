/* 
 * -------------------------------------------------------------------
 * This source code, its documentation and all appendant files
 * are protected by copyright law. All rights reserved.
 *
 * Copyright, 2003 - 2007
 * University of Konstanz, Germany
 * Chair for Bioinformatics and Information Mining (Prof. M. Berthold)
 * and KNIME GmbH, Konstanz, Germany
 *
 * You may not modify, publish, transmit, transfer or sell, reproduce,
 * create derivative works from, distribute, perform, display, or in
 * any way exploit any of the content, in whole or in part, except as
 * otherwise expressly permitted in writing by the copyright owner or
 * as specified in the license file distributed with this product.
 *
 * If you have any questions please contact the copyright holder:
 * website: www.knime.org
 * email: contact@knime.org
 * -------------------------------------------------------------------
 * 
 * History
 *   25.05.2005 (Florian Georg): created
 */
package org.knime.workbench.editor2.actions;

import org.eclipse.jface.action.IAction;
import org.eclipse.jface.resource.ImageDescriptor;
import org.eclipse.swt.widgets.Display;
import org.knime.core.node.NodeLogger;
import org.knime.core.node.workflow.NodeContainer;
import org.knime.core.node.workflow.WorkflowEvent;
import org.knime.core.node.workflow.WorkflowListener;
import org.knime.workbench.editor2.ImageRepository;
import org.knime.workbench.editor2.WorkflowEditor;
import org.knime.workbench.editor2.editparts.NodeContainerEditPart;
import org.knime.workbench.ui.KNIMEUIPlugin;
import org.knime.workbench.ui.preferences.PreferenceConstants;

/**
 * Action to execute a node and open its first view.
 * 
 * @author Christoph Sieb, University of Konstanz
 */
public class ExecuteAndOpenViewAction extends AbstractNodeAction {
    private static final NodeLogger LOGGER =
            NodeLogger.getLogger(ExecuteAndOpenViewAction.class);

    /**
     * unique ID for this action.
     */
    public static final String ID = "knime.action.executeandopenview";

    /**
     * @param editor The workflow editor
     */
    public ExecuteAndOpenViewAction(final WorkflowEditor editor) {
        super(editor);
    }

    /**
     * {@inheritDoc}
     */
    @Override
    public String getId() {
        return ID;
    }

    /**
     * {@inheritDoc}
     */
    @Override
    public String getText() {
        return "Execute and open view";
    }

    /**
     * {@inheritDoc}
     */
    @Override
    public ImageDescriptor getImageDescriptor() {
        return ImageRepository.getImageDescriptor("icons/executeAndView.GIF");
    }

    /**
     * {@inheritDoc}
     */
    @Override
    public ImageDescriptor getDisabledImageDescriptor() {
        return ImageRepository
                .getImageDescriptor("icons/executeAndView_diabled.PNG");
    }

    /**
     * {@inheritDoc}
     */
    @Override
    public String getToolTipText() {
        return "Execute the selected node and open its first view.";
    }

    /**
     * @return <code>true</code>, if just one node part is selected which is
     *         executable and additionally has at least one view.
     * 
     * @see org.eclipse.gef.ui.actions.WorkbenchPartAction#calculateEnabled()
     */
    @Override
    protected boolean calculateEnabled() {
        NodeContainerEditPart[] parts = getSelectedNodeParts();

        // only if just one node part is selected
        if (parts.length != 1) {
            return false;
        }

        // check if there is at least one view
        boolean enabled = parts[0].getNodeContainer().getNumViews() > 0;

        // // the node must not be an interruptible node
        // enabled &= !parts[0].getNodeContainer().isInterruptible();

        // check if the node is executable
        enabled &= parts[0].getNodeContainer().isExecutableUpToHere();

        return enabled;
    }

    /**
     * This starts an execution job for the selected node. Note that this is all
     * controlled by the WorkflowManager object of the currently open editor.
     * 
     * @see org.knime.workbench.editor2.actions.AbstractNodeAction
     *      #runOnNodes(org.knime.workbench.editor2.
     *      editparts.NodeContainerEditPart[])
     */
    @Override
    public void runOnNodes(final NodeContainerEditPart[] nodeParts) {
        // if more than one node part is selected
        if (nodeParts.length != 1) {
            LOGGER.debug("Execution denied as more than one node is "
                    + "selected. Not allowed in 'Execute and "
                    + "open view' action.");
            return;
        }

        LOGGER.debug("Executing and opening view for one node");

        final NodeContainer cont = nodeParts[0].getNodeContainer();

        // for interruptible nodes the view is opened immediatly
        // for all other nodes the view should first opened if the execution is
        // over
<<<<<<< HEAD
        if (cont.isInterruptible()) {
            getManager().executeUpToNode(cont.getID(), false);
            // interruptible nodes are always displayed in a jframe
            cont.showView(0);
        } else {
            // register at the node container to receive the executed event
            // thus it is time to start the view
            // in case a cancel event is received the listener is deregistered
            // cont.addListener(new NodeStateListener() {
            // public void stateChanged(final NodeStatus state, final int id) {
            // if (state instanceof NodeStatus.EndExecute) {
            // cont.removeListener(this);
            // if (cont.isExecuted()) {
            // Display.getDefault().syncExec(new Runnable() {
            // public void run() {
            // m_viewAction.run();
            // };
            //
            // });
            //
            // }
            // } else if (state instanceof NodeStatus.ExecutionCanceled) {
            // cont.removeListener(this);
            // }
            // }
            // });
            // another listener must be registered at the workflow manager
            // to receive also thos events from nodes that have just
            // been queued.
            getManager().addListener(new WorkflowListener() {
                public void workflowChanged(final WorkflowEvent event) {

                    // check if the node has finished (either executed or
                    // removed from the queue)
//                    LOGGER.error("Event: " + event.getID() + " Node: "
//                            + cont.getID() + "node Referenz: "
//                            + System.identityHashCode(cont));
                    if (event.getID() == cont.getID()
                            && event instanceof WorkflowEvent.NodeFinished) {

                        // if the node was successfully executed
                        // start the view
                        if (cont.isExecuted()) {
                            Display.getDefault().syncExec(new Runnable() {
                                public void run() {
                                    // set the appropriate action to open the
                                    // view (jframe or embedded)
                                    boolean openEmbedded =
                                            KNIMEUIPlugin
                                                    .getDefault()
                                                    .getPreferenceStore()
                                                    .getString(
                                                            PreferenceConstants.P_CHOICE_VIEWMODE)
                                                    .equals(
                                                            PreferenceConstants.P_CHOICE_VIEWMODE_VIEW);
                                    IAction viewAction = null;
                                    if (openEmbedded) {
                                        viewAction =
                                                new OpenViewEmbeddedAction(
                                                        cont, 0);
                                    } else {
                                        viewAction =
                                                new OpenViewAction(cont, 0);
                                    }
                                    viewAction.run();
                                };
                            });
                        }
                        // in every case remove the listener
                        getManager().removeListener(this);
=======
        // if (cont.isInterruptible()) {
        // getManager().executeUpToNode(cont.getID(), false);
        // // interruptible nodes are always displayed in a jframe
        // cont.showView(0);
        // } else {
        // register at the node container to receive the executed event
        // thus it is time to start the view
        // in case a cancel event is received the listener is deregistered
        // cont.addListener(new NodeStateListener() {
        // public void stateChanged(final NodeStatus state, final int id) {
        // if (state instanceof NodeStatus.EndExecute) {
        // cont.removeListener(this);
        // if (cont.isExecuted()) {
        // Display.getDefault().syncExec(new Runnable() {
        // public void run() {
        // m_viewAction.run();
        // };
        //
        // });
        //
        // }
        // } else if (state instanceof NodeStatus.ExecutionCanceled) {
        // cont.removeListener(this);
        // }
        // }
        // });
        // another listener must be registered at the workflow manager
        // to receive also thos events from nodes that have just
        // been queued.
        cont.addNodeStateChangeListener(new NodeStateChangeListener() {
            public void stateChanged(final NodeStateEvent state) {

                // check if the node has finished (either executed or
                // removed from the queue)
                // LOGGER.error("Event: " + event.getID() + " Node: "
                // + cont.getID() + "node Referenz: "
                // + System.identityHashCode(cont));
                if (state.getSource() == cont.getID()
                        && state.getState().equals(
                                NodeContainer.State.EXECUTED)) {

                    // if the node was successfully executed
                    // start the view
                    if (cont.getState().equals(NodeContainer.State.EXECUTED)) {
                        Display.getDefault().asyncExec(new Runnable() {
                            public void run() {
                                // set the appropriate action to open the
                                // view (jframe or embedded)
                                boolean openEmbedded =
                                        KNIMEUIPlugin.getDefault()
                                        .getPreferenceStore().getString(
                                    PreferenceConstants.P_CHOICE_VIEWMODE)
                                                .equals(
                                    PreferenceConstants.P_CHOICE_VIEWMODE_VIEW);
                                IAction viewAction = null;
                                if (openEmbedded) {
                                    viewAction =
                                            new OpenViewEmbeddedAction(cont, 0);
                                } else {
                                    viewAction = new OpenViewAction(cont, 0);
                                }
                                viewAction.run();
                            };
                        });
>>>>>>> e116f9a6
                    }
                }

            });
            getManager().executeUpToNode(cont.getID(), false);
        }

        // Give focus to the editor again. Otherwise the actions (selection)
        // is not updated correctly.
        getWorkbenchPart().getSite().getPage().activate(getWorkbenchPart());
    }
}<|MERGE_RESOLUTION|>--- conflicted
+++ resolved
@@ -1,9 +1,9 @@
-/* 
+/*
  * -------------------------------------------------------------------
  * This source code, its documentation and all appendant files
  * are protected by copyright law. All rights reserved.
  *
- * Copyright, 2003 - 2007
+ * Copyright, 2003 - 2008
  * University of Konstanz, Germany
  * Chair for Bioinformatics and Information Mining (Prof. M. Berthold)
  * and KNIME GmbH, Konstanz, Germany
@@ -18,7 +18,7 @@
  * website: www.knime.org
  * email: contact@knime.org
  * -------------------------------------------------------------------
- * 
+ *
  * History
  *   25.05.2005 (Florian Georg): created
  */
@@ -29,8 +29,8 @@
 import org.eclipse.swt.widgets.Display;
 import org.knime.core.node.NodeLogger;
 import org.knime.core.node.workflow.NodeContainer;
-import org.knime.core.node.workflow.WorkflowEvent;
-import org.knime.core.node.workflow.WorkflowListener;
+import org.knime.core.node.workflow.NodeStateChangeListener;
+import org.knime.core.node.workflow.NodeStateEvent;
 import org.knime.workbench.editor2.ImageRepository;
 import org.knime.workbench.editor2.WorkflowEditor;
 import org.knime.workbench.editor2.editparts.NodeContainerEditPart;
@@ -39,7 +39,7 @@
 
 /**
  * Action to execute a node and open its first view.
- * 
+ *
  * @author Christoph Sieb, University of Konstanz
  */
 public class ExecuteAndOpenViewAction extends AbstractNodeAction {
@@ -102,34 +102,31 @@
     /**
      * @return <code>true</code>, if just one node part is selected which is
      *         executable and additionally has at least one view.
-     * 
+     *
      * @see org.eclipse.gef.ui.actions.WorkbenchPartAction#calculateEnabled()
      */
     @Override
     protected boolean calculateEnabled() {
         NodeContainerEditPart[] parts = getSelectedNodeParts();
 
+        // TODO: we have to check if at least one node of the selection
+        // has nrOfViews > 0 && if at least one node is configured
+        
         // only if just one node part is selected
         if (parts.length != 1) {
             return false;
         }
 
         // check if there is at least one view
-        boolean enabled = parts[0].getNodeContainer().getNumViews() > 0;
-
-        // // the node must not be an interruptible node
-        // enabled &= !parts[0].getNodeContainer().isInterruptible();
-
-        // check if the node is executable
-        enabled &= parts[0].getNodeContainer().isExecutableUpToHere();
-
-        return enabled;
+        return parts[0].getNodeContainer().getState().equals(
+                NodeContainer.State.CONFIGURED)
+                && parts[0].getNodeContainer().getNrViews() > 0;
     }
 
     /**
      * This starts an execution job for the selected node. Note that this is all
      * controlled by the WorkflowManager object of the currently open editor.
-     * 
+     *
      * @see org.knime.workbench.editor2.actions.AbstractNodeAction
      *      #runOnNodes(org.knime.workbench.editor2.
      *      editparts.NodeContainerEditPart[])
@@ -151,78 +148,6 @@
         // for interruptible nodes the view is opened immediatly
         // for all other nodes the view should first opened if the execution is
         // over
-<<<<<<< HEAD
-        if (cont.isInterruptible()) {
-            getManager().executeUpToNode(cont.getID(), false);
-            // interruptible nodes are always displayed in a jframe
-            cont.showView(0);
-        } else {
-            // register at the node container to receive the executed event
-            // thus it is time to start the view
-            // in case a cancel event is received the listener is deregistered
-            // cont.addListener(new NodeStateListener() {
-            // public void stateChanged(final NodeStatus state, final int id) {
-            // if (state instanceof NodeStatus.EndExecute) {
-            // cont.removeListener(this);
-            // if (cont.isExecuted()) {
-            // Display.getDefault().syncExec(new Runnable() {
-            // public void run() {
-            // m_viewAction.run();
-            // };
-            //
-            // });
-            //
-            // }
-            // } else if (state instanceof NodeStatus.ExecutionCanceled) {
-            // cont.removeListener(this);
-            // }
-            // }
-            // });
-            // another listener must be registered at the workflow manager
-            // to receive also thos events from nodes that have just
-            // been queued.
-            getManager().addListener(new WorkflowListener() {
-                public void workflowChanged(final WorkflowEvent event) {
-
-                    // check if the node has finished (either executed or
-                    // removed from the queue)
-//                    LOGGER.error("Event: " + event.getID() + " Node: "
-//                            + cont.getID() + "node Referenz: "
-//                            + System.identityHashCode(cont));
-                    if (event.getID() == cont.getID()
-                            && event instanceof WorkflowEvent.NodeFinished) {
-
-                        // if the node was successfully executed
-                        // start the view
-                        if (cont.isExecuted()) {
-                            Display.getDefault().syncExec(new Runnable() {
-                                public void run() {
-                                    // set the appropriate action to open the
-                                    // view (jframe or embedded)
-                                    boolean openEmbedded =
-                                            KNIMEUIPlugin
-                                                    .getDefault()
-                                                    .getPreferenceStore()
-                                                    .getString(
-                                                            PreferenceConstants.P_CHOICE_VIEWMODE)
-                                                    .equals(
-                                                            PreferenceConstants.P_CHOICE_VIEWMODE_VIEW);
-                                    IAction viewAction = null;
-                                    if (openEmbedded) {
-                                        viewAction =
-                                                new OpenViewEmbeddedAction(
-                                                        cont, 0);
-                                    } else {
-                                        viewAction =
-                                                new OpenViewAction(cont, 0);
-                                    }
-                                    viewAction.run();
-                                };
-                            });
-                        }
-                        // in every case remove the listener
-                        getManager().removeListener(this);
-=======
         // if (cont.isInterruptible()) {
         // getManager().executeUpToNode(cont.getID(), false);
         // // interruptible nodes are always displayed in a jframe
@@ -287,13 +212,15 @@
                                 viewAction.run();
                             };
                         });
->>>>>>> e116f9a6
                     }
+                    // in every case remove the listener
+                    cont.removeNodeStateChangeListener(this);
                 }
-
-            });
-            getManager().executeUpToNode(cont.getID(), false);
-        }
+            }
+
+        });
+        getManager().executeUpToHere(cont.getID());
+        // }
 
         // Give focus to the editor again. Otherwise the actions (selection)
         // is not updated correctly.
