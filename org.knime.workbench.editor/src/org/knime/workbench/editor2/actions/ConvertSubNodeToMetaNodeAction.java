/*
 * ------------------------------------------------------------------------
 *  Copyright by KNIME GmbH, Konstanz, Germany
 *  Website: http://www.knime.org; Email: contact@knime.org
 *
 *  This program is free software; you can redistribute it and/or modify
 *  it under the terms of the GNU General Public License, Version 3, as
 *  published by the Free Software Foundation.
 *
 *  This program is distributed in the hope that it will be useful, but
 *  WITHOUT ANY WARRANTY; without even the implied warranty of
 *  MERCHANTABILITY or FITNESS FOR A PARTICULAR PURPOSE. See the
 *  GNU General Public License for more details.
 *
 *  You should have received a copy of the GNU General Public License
 *  along with this program; if not, see <http://www.gnu.org/licenses>.
 *
 *  Additional permission under GNU GPL version 3 section 7:
 *
 *  KNIME interoperates with ECLIPSE solely via ECLIPSE's plug-in APIs.
 *  Hence, KNIME and ECLIPSE are both independent programs and are not
 *  derived from each other. Should, however, the interpretation of the
 *  GNU GPL Version 3 ("License") under any applicable laws result in
 *  KNIME and ECLIPSE being a combined program, KNIME GMBH herewith grants
 *  you the additional permission to use and propagate KNIME together with
 *  ECLIPSE with only the license terms in place for ECLIPSE applying to
 *  ECLIPSE and the GNU GPL Version 3 applying for KNIME, provided the
 *  license terms of ECLIPSE themselves allow for the respective use and
 *  propagation of ECLIPSE together with KNIME.
 *
 *  Additional permission relating to nodes for KNIME that extend the Node
 *  Extension (and in particular that are based on subclasses of NodeModel,
 *  NodeDialog, and NodeView) and that only interoperate with KNIME through
 *  standard APIs ("Nodes"):
 *  Nodes are deemed to be separate and independent programs and to not be
 *  covered works.  Notwithstanding anything to the contrary in the
 *  License, the License does not apply to Nodes, you are not required to
 *  license Nodes under the License, and you are granted a license to
 *  prepare and propagate Nodes, in each case even if such Nodes are
 *  propagated with or for interoperation with KNIME.  The owner of a Node
 *  may freely choose the license terms applicable to such Node, including
 *  when such Node is propagated with or for interoperation with KNIME.
 * ---------------------------------------------------------------------
 *
 * Created on Oct 4, 2013 by Berthold
 */
package org.knime.workbench.editor2.actions;

import org.eclipse.jface.resource.ImageDescriptor;
import org.eclipse.swt.SWT;
import org.eclipse.swt.widgets.Display;
import org.eclipse.swt.widgets.MessageBox;
import org.knime.core.node.workflow.SubNodeContainer;
import org.knime.core.node.workflow.WorkflowManager;
import org.knime.workbench.KNIMEEditorPlugin;
import org.knime.workbench.core.util.ImageRepository;
import org.knime.workbench.editor2.WorkflowEditor;
import org.knime.workbench.editor2.commands.ConvertSubNodeToMetaNodeCommand;
import org.knime.workbench.editor2.editparts.GUIWorkflowCipherPrompt;
import org.knime.workbench.editor2.editparts.NodeContainerEditPart;

/** Convert metanode to a sub node.
 *
 * @author M. Berthold
 */
public class ConvertSubNodeToMetaNodeAction extends AbstractNodeAction {

    /**
     * unique ID for this action.
     */
    public static final String ID = "knime.action.convertsubnodetometanode";

    /**
     * @param editor The workflow editor
     */
    public ConvertSubNodeToMetaNodeAction(final WorkflowEditor editor) {
        super(editor);
    }

    /**
     * {@inheritDoc}
     */
    @Override
    public String getId() {
        return ID;
    }

    /**
     * {@inheritDoc}
     */
    @Override
    public String getText() {
        return "Unwrap";
    }

    /**
     * {@inheritDoc}
     */
    @Override
    public ImageDescriptor getImageDescriptor() {
        return ImageRepository.getIconDescriptor(KNIMEEditorPlugin.PLUGIN_ID, "icons/meta/metanode_unwrap.png");
    }

    /**
     * {@inheritDoc}
     */
    @Override
    public String getToolTipText() {
        return "Converts this wrappednode to a metanode";
    }

    /**
     * @return <code>true</code>, if more than one node is selected.
     *
     * @see org.eclipse.gef.ui.actions.WorkbenchPartAction#calculateEnabled()
     */
    @Override
    protected boolean internalCalculateEnabled() {
        if (getManager().isWriteProtected()) {
            return false;
        }
        NodeContainerEditPart[] parts = getSelectedParts(NodeContainerEditPart.class);
        if (parts.length != 1) {
            return false;
        }
        if (parts[0].getNodeContainer() instanceof SubNodeContainer) {
            SubNodeContainer subnode = (SubNodeContainer)parts[0].getNodeContainer();
            return !subnode.isWriteProtected();
        }
        return false;
    }

    /**
     * Expand metanode!
     *
     * {@inheritDoc}
     */
    @Override
    public void runOnNodes(final NodeContainerEditPart[] nodeParts) {
        if (nodeParts.length < 1) {
            return;
        }

        try {
            WorkflowManager manager = getManager();
            SubNodeContainer subNode = (SubNodeContainer)nodeParts[0].getNodeContainer();
<<<<<<< HEAD
//            if (!subNode.unlock(new GUIWorkflowCipherPrompt())) {
//                return;
//            }
            // before we do anything, let's see if the convert will reset the metanode
=======
            if (!subNode.getWorkflowManager().unlock(new GUIWorkflowCipherPrompt())) {
                return;
            }
            // before we do anything, let's see if the convert will reset the meta node
>>>>>>> fa05d1cc
            if (manager.canResetNode(subNode.getID())) {
                // yes: ask if we can reset, otherwise bail
                MessageBox mb = new MessageBox(Display.getCurrent().getActiveShell(), SWT.OK | SWT.CANCEL);
                mb.setMessage("Executed Nodes inside WrappedNode will be reset - are you sure?");
                mb.setText("Reset Executed Nodes");
                int dialogreturn = mb.open();
                if (dialogreturn == SWT.CANCEL) {
                    return;
                }
                // perform reset
                if (manager.canResetNode(subNode.getID())) {
                    manager.resetAndConfigureNode(subNode.getID());
                }
            }
            ConvertSubNodeToMetaNodeCommand cmnc = new ConvertSubNodeToMetaNodeCommand(manager, subNode.getID());
            execute(cmnc);
        } catch (IllegalArgumentException e) {
            MessageBox mb = new MessageBox(Display.getCurrent().getActiveShell(), SWT.ERROR);
            mb.setMessage("Sorry, Unwrapping WrappedNode failed: " + e.getMessage());
            mb.setText("Convert failed");
            mb.open();
        }
        try {
            // Give focus to the editor again. Otherwise the actions (selection)
            // is not updated correctly.
            getWorkbenchPart().getSite().getPage().activate(getWorkbenchPart());
        } catch (Exception e) {
            // ignore
        }
    }
}<|MERGE_RESOLUTION|>--- conflicted
+++ resolved
@@ -144,17 +144,10 @@
         try {
             WorkflowManager manager = getManager();
             SubNodeContainer subNode = (SubNodeContainer)nodeParts[0].getNodeContainer();
-<<<<<<< HEAD
-//            if (!subNode.unlock(new GUIWorkflowCipherPrompt())) {
-//                return;
-//            }
-            // before we do anything, let's see if the convert will reset the metanode
-=======
             if (!subNode.getWorkflowManager().unlock(new GUIWorkflowCipherPrompt())) {
                 return;
             }
-            // before we do anything, let's see if the convert will reset the meta node
->>>>>>> fa05d1cc
+            // before we do anything, let's see if the convert will reset the metanode
             if (manager.canResetNode(subNode.getID())) {
                 // yes: ask if we can reset, otherwise bail
                 MessageBox mb = new MessageBox(Display.getCurrent().getActiveShell(), SWT.OK | SWT.CANCEL);
