/* 
 * -------------------------------------------------------------------
 * This source code, its documentation and all appendant files
 * are protected by copyright law. All rights reserved.
 *
 * Copyright, 2003 - 2007
 * University of Konstanz, Germany
 * Chair for Bioinformatics and Information Mining (Prof. M. Berthold)
 * and KNIME GmbH, Konstanz, Germany
 *
 * You may not modify, publish, transmit, transfer or sell, reproduce,
 * create derivative works from, distribute, perform, display, or in
 * any way exploit any of the content, in whole or in part, except as
 * otherwise expressly permitted in writing by the copyright owner or
 * as specified in the license file distributed with this product.
 *
 * If you have any questions please contact the copyright holder:
 * website: www.knime.org
 * email: contact@knime.org
 * -------------------------------------------------------------------
 * 
 * History
 *   31.05.2005 (Florian Georg): created
 */
package org.knime.workbench.editor2.editparts;

import java.util.Collections;
import java.util.List;

import org.eclipse.draw2d.IFigure;
<<<<<<< HEAD
=======
import org.knime.core.node.PortType;
>>>>>>> e116f9a6
import org.knime.core.node.workflow.ConnectionContainer;
import org.knime.core.node.workflow.NodeContainer;
import org.knime.core.node.workflow.NodeInPort;

import org.knime.workbench.editor2.figures.NodeInPortFigure;

/**
 * Edit Part for a <code>NodeInPort</code>.
 * 
 * @author Florian Georg, University of Konstanz
 */
public class NodeInPortEditPart extends AbstractPortEditPart {
    /**
     * @param portID The id for this incoming port
     */
    public NodeInPortEditPart(final int portID) {
        super(portID);
    }

    /**
     * {@inheritDoc}
     */
    @Override
    public boolean isModelPort() {
        return getNodeContainer().isPredictorInPort(getId());
    }

    /**
     * {@inheritDoc}
     */
    @Override
    protected IFigure createFigure() {
        // Create the figure, we need the number of ports from the parent
        // container
        NodeContainer container = getNodeContainer();
        boolean isModelPort = container.isPredictorInPort(getId());
        NodeInPortFigure portFigure = new NodeInPortFigure(getId(), container
                .getNrModelContentInPorts(), container.getNrDataInPorts(),
                container.getInportName(getId()), isModelPort);

        return portFigure;
    }

    /**
     * This returns the (single !) connection that has this in-port as a target.
     * 
     * @return singleton list containing the connection, or an empty list. Never
     *         <code>null</code>
     * 
     * @see org.eclipse.gef.GraphicalEditPart#getTargetConnections()
     */
    @Override
    public List getModelTargetConnections() {
        ConnectionContainer container = getManager().getIncomingConnectionAt(
                getNodeContainer(), getId());

        if (container != null) {
            return Collections.singletonList(container);
        }

        return Collections.EMPTY_LIST;
    }

    /**
     * @return empty list, as in-ports are never source for connections
     * 
     * @see org.eclipse.gef.editparts.AbstractGraphicalEditPart
     *      #getModelSourceConnections()
     */
    @Override
    protected List getModelSourceConnections() {
        return Collections.EMPTY_LIST;
    }
}<|MERGE_RESOLUTION|>--- conflicted
+++ resolved
@@ -3,7 +3,7 @@
  * This source code, its documentation and all appendant files
  * are protected by copyright law. All rights reserved.
  *
- * Copyright, 2003 - 2007
+ * Copyright, 2003 - 2008
  * University of Konstanz, Germany
  * Chair for Bioinformatics and Information Mining (Prof. M. Berthold)
  * and KNIME GmbH, Konstanz, Germany
@@ -28,10 +28,7 @@
 import java.util.List;
 
 import org.eclipse.draw2d.IFigure;
-<<<<<<< HEAD
-=======
 import org.knime.core.node.PortType;
->>>>>>> e116f9a6
 import org.knime.core.node.workflow.ConnectionContainer;
 import org.knime.core.node.workflow.NodeContainer;
 import org.knime.core.node.workflow.NodeInPort;
@@ -39,25 +36,22 @@
 import org.knime.workbench.editor2.figures.NodeInPortFigure;
 
 /**
- * Edit Part for a <code>NodeInPort</code>.
+ * Edit Part for a {@link NodeInPort}.
+ * Model: {@link NodeInPort}
+ * View: {@link NodeInPortFigure}
+ * Controller: {@link NodeInPortEditPart}
  * 
  * @author Florian Georg, University of Konstanz
  */
 public class NodeInPortEditPart extends AbstractPortEditPart {
     /**
+     * @param type the type of the port
      * @param portID The id for this incoming port
      */
-    public NodeInPortEditPart(final int portID) {
-        super(portID);
+    public NodeInPortEditPart(final PortType type, final int portID) {
+        super(type, portID, true);
     }
 
-    /**
-     * {@inheritDoc}
-     */
-    @Override
-    public boolean isModelPort() {
-        return getNodeContainer().isPredictorInPort(getId());
-    }
 
     /**
      * {@inheritDoc}
@@ -67,10 +61,9 @@
         // Create the figure, we need the number of ports from the parent
         // container
         NodeContainer container = getNodeContainer();
-        boolean isModelPort = container.isPredictorInPort(getId());
-        NodeInPortFigure portFigure = new NodeInPortFigure(getId(), container
-                .getNrModelContentInPorts(), container.getNrDataInPorts(),
-                container.getInportName(getId()), isModelPort);
+        NodeInPortFigure portFigure = new NodeInPortFigure(getType(),
+                getIndex(), container.getNrInPorts(),
+                container.getInPort(getIndex()).getPortName());
 
         return portFigure;
     }
@@ -81,28 +74,27 @@
      * @return singleton list containing the connection, or an empty list. Never
      *         <code>null</code>
      * 
-     * @see org.eclipse.gef.GraphicalEditPart#getTargetConnections()
+     * {@inheritDoc}
      */
     @Override
-    public List getModelTargetConnections() {
-        ConnectionContainer container = getManager().getIncomingConnectionAt(
-                getNodeContainer(), getId());
+    public List<ConnectionContainer> getModelTargetConnections() {
+        ConnectionContainer container = getManager().getIncomingConnectionFor(
+                getNodeContainer().getID(), getIndex());
 
         if (container != null) {
             return Collections.singletonList(container);
         }
 
-        return Collections.EMPTY_LIST;
+        return EMPTY_LIST;
     }
 
     /**
      * @return empty list, as in-ports are never source for connections
      * 
-     * @see org.eclipse.gef.editparts.AbstractGraphicalEditPart
-     *      #getModelSourceConnections()
+     * {@inheritDoc}
      */
     @Override
-    protected List getModelSourceConnections() {
-        return Collections.EMPTY_LIST;
+    protected List<ConnectionContainer> getModelSourceConnections() {
+        return EMPTY_LIST;
     }
 }